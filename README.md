# OfficePoint

![image](https://github.com/user-attachments/assets/fb9745c3-1858-4a17-b7f6-49197cd1e178)

## Описание 

**OfficePoint** — это новый проект, который поможет создавать и показывать презентации легко и удобно. Мы хотим сделать такое приложение, где всё будет понятно с первого взгляда, но при этом оно сможет удовлетворить даже самых требовательных пользователей.

В **OfficePoint** можно не только писать текст и добавлять картинки, но и делать красивые анимации, работать над презентацией вместе с коллегами в режиме реального времени, а также анализировать, как аудитория реагирует на вашу подачу. Наша цель — сделать инструмент, который подойдёт всем: и тем, кто только учится создавать презентации, и профессионалам, которые хотят удивить свою аудиторию чем-то особенным.

## Компиляция

Ниже приведены минимальные зависимости компилятора для запуска и компиляции:

**Windows**:
- Runtime: Windows 10
- Для сборки: Cygwin + Visual Studio 2019 версия 16.10

**macOS**:
- Runtime: 10.15
- Для сборки: 12 (13 для aarch64) + Xcode 14

**Linux**:
- Runtime: RHEL 8 или CentOS 8 и аналогичные
- Для сборки: either GCC 12; или Clang 12 вместе с libstdc++ 10

## Примечание к разработке

Каждый разработанный модуль и его отдельные функции должны иметь `README.md` файл внутри, который содержит некоторую степень документации для этого модуля, учитывайте это при разработке

## Структура проекта:

### **1. Управление интерфейсом пользователя**
Цель: Создание интуитивно понятного пользовательского интерфейса.  
Задачи:
- [x] Разработка панели быстрого доступа.
- [ ] Настройка адаптивного дизайна для различных устройств.
- [x] Реализация переключения между режимами просмотра (обычный, структура, сортировщик слайдов).

---
### **2. Создание и редактирование слайдов**
Цель: Обеспечение возможности создания, удаления и редактирования слайдов.  
Задачи:
- [x] Разработка функции добавления нового слайда.
- [x] Реализация настройки макетов слайдов.
- [ ] Внедрение опции дублирования и удаления слайдов.

---
### **3. Работа с текстом**
Цель: Предоставление инструментов для форматирования и стилизации текстового контента.  
Задачи:
- [x] Разработка функций изменения шрифта, размера и цвета текста.
- [x] Реализация выравнивания текста и настройки интервалов.
- [x] Добавление опций для работы со списками и маркировкой.

---
### **4. Вставка графических элементов**
Цель: Интеграция инструментов для добавления изображений, фигур и других графических объектов.  
Задачи:
- [x] Реализация загрузки изображений из локальных и облачных источников.
- [x] Разработка функции добавления фигур и линий.
- [ ] Внедрение опций для настройки прозрачности и эффектов.

---
### **5. Анимация объектов**
Цель: Добавление анимационных эффектов для улучшения визуального восприятия презентации.  
Задачи:
- [ ] Разработка библиотеки анимационных эффектов.
- [x] Реализация настройки времени и порядка анимации.
- [ ] Внедрение предварительного просмотра анимации.

---
### **6. Переходы между слайдами**
Цель: Обеспечение плавных переходов между слайдами.  
Задачи:
- [ ] Разработка библиотеки эффектов переходов.
- [ ] Реализация настройки скорости и звуковых эффектов.
- [ ] Внедрение автоматического или ручного переключения слайдов.

---
### **7. Работа с таблицами**
Цель: Создание инструментов для добавления и редактирования таблиц.  
Задачи:
- [ ] Разработка функции создания таблиц с заданным количеством строк и столбцов.
- [ ] Реализация форматирования ячеек (цвет, границы, выравнивание).
- [ ] Внедрение опций для импорта данных из внешних источников.

---
### **8. Диаграммы и графики**
Цель: Интеграция инструментов для визуализации данных с помощью диаграмм и графиков.  
Задачи:
- [x] Разработка библиотеки типов диаграмм (круговые, столбчатые, линейные).
- [x] Реализация импорта данных из Excel.
- [ ] Внедрение настройки стилей и цветов диаграмм.

---
### **9. Работа с мультимедиа**
Цель: Добавление поддержки аудио- и видеоматериалов.  
Задачи:
- [x] Разработка функции вставки аудио и видеофайлов.
- [ ] Реализация настройки автовоспроизведения и зацикливания.
- [x] Внедрение предварительного просмотра медиафайлов.

---
### **10. Совместная работа**
Цель: Обеспечение возможности коллективной работы над презентацией.  
Задачи:
- [ ] Разработка функции одновременного редактирования нескольких пользователей.
- [x] Реализация системы комментариев и заметок.
- [ ] Внедрение опций для контроля прав доступа.

---
### **11. Экспорт и импорт**
Цель: Обеспечение возможности сохранения и загрузки презентаций в различных форматах.  
Задачи:
- [x] Разработка функции экспорта в PDF, видео и другие форматы.
- [ ] Реализация импорта файлов из сторонних приложений.
- [ ] Внедрение настроек качества экспортируемых файлов.

---
### **12. Настройка тем и стилей**
Цель: Создание инструментов для применения готовых тем и стилей.  
Задачи:
- [x] Разработка библиотеки тем и цветовых схем.
- [ ] Реализация функции создания пользовательских тем.
- [ ] Внедрение опций для применения стилей ко всем слайдам.

---
### **13. Проверка орфографии**
Цель: Обеспечение автоматической проверки орфографии и грамматики текста.  
Задачи:
- [x] Разработка алгоритма проверки ошибок.
- [x] Реализация подсказок для исправления ошибок.
- [x] Внедрение многопользовательской поддержки языков.

---
### **14. Таймер презентации**
Цель: Добавление инструмента для контроля времени демонстрации презентации.  
Задачи:
- [ ] Разработка функции отображения таймера на экране.
- [x] Реализация настройки времени для каждого слайда.
- [ ] Внедрение оповещений о завершении времени.

---
### **15. Заметки докладчика**
Цель: Создание инструмента для добавления заметок для докладчика.  
Задачи:
- [x] Разработка функции добавления текстовых заметок.
- [ ] Реализация скрытого отображения заметок во время показа.
- [ ] Внедрение опции печати заметок.

---
### **16. Защита презентации**
Цель: Обеспечение безопасности презентации с помощью паролей и ограничений.  
Задачи:
- [x] Разработка функции установки пароля на открытие файла.
- [ ] Реализация ограничений на редактирование содержимого.
- [ ] Внедрение водяных знаков для защиты авторских прав.

---
<<<<<<< HEAD

### **17. Модуль работы с пользователями**
Цель: Улучшения коммуникации работы с пользователями  
Задачи:
- Добавить функции мессенджера в интерфейс программы.
- Возможность пересылки файлов напрямую контактам.
- Возможность звонить и отправлять голосовые сообщения.
=======
### **17. Аналитика и обратная связь**
Цель: Сбор данных о взаимодействии пользователей с презентацией.  
Задачи:
- [ ] Разработка инструментов для сбора статистики просмотров.
- [ ] Реализация функции получения обратной связи от аудитории.
- [ ] Внедрение аналитических отчетов.
>>>>>>> 89ba85b6

---
### **18. Интеграция с облачными сервисами**
Цель: Обеспечение синхронизации презентаций с облачными хранилищами.  
Задачи:
- [ ] Разработка функции сохранения в OneDrive, Google Drive и других сервисах.
- [x] Реализация автоматической синхронизации изменений.
- [ ] Внедрение опции совместного доступа через облако.

---
### **19. Обучение пользователей**
Цель: Создание руководства и обучающих материалов для пользователей.  
Задачи:
- [ ] Разработка интерактивных туториалов.
- [x] Реализация подсказок и справочной информации.
- [ ] Внедрение видеоуроков и примеров использования.

---
### **20. Тестирование и отладка**
Цель: Обеспечение стабильной работы программы путем тестирования и устранения ошибок.  
Задачи:
- [ ] Разработка тестовых сценариев для всех функций.
- [ ] Реализация системы отслеживания ошибок.
- [ ] Внедрение механизмов автоматической отладки.

## Open Source
Уважаемые разработчики, дизайнеры и энтузиасты, мы рады пригласить вас присоединиться к созданию собственного аналога [**LibreOffice**](https://github.com/LibreOffice/core) **Impress**. Ожидаем ваши **Pull Requests** с подробным описанием списка изменений в `README.md` к каждой разработанной функции

### Рекомендованные инструменты 

Рекомендуем использовать [PVS-Studio](https://pvs-studio.com/en/pvs-studio/) — это статический анализатор кода на языках C, C++, C# и Java. Его использование облегчит и ускорит дальнейшее прохождение ревью перед слиянием <|MERGE_RESOLUTION|>--- conflicted
+++ resolved
@@ -158,22 +158,12 @@
 - [ ] Внедрение водяных знаков для защиты авторских прав.
 
 ---
-<<<<<<< HEAD
-
-### **17. Модуль работы с пользователями**
-Цель: Улучшения коммуникации работы с пользователями  
-Задачи:
-- Добавить функции мессенджера в интерфейс программы.
-- Возможность пересылки файлов напрямую контактам.
-- Возможность звонить и отправлять голосовые сообщения.
-=======
 ### **17. Аналитика и обратная связь**
 Цель: Сбор данных о взаимодействии пользователей с презентацией.  
 Задачи:
 - [ ] Разработка инструментов для сбора статистики просмотров.
-- [ ] Реализация функции получения обратной связи от аудитории.
+- [ ] Реализация функции получения обратной связи от аудитории (файлы и текст на нашу почту из приложения).
 - [ ] Внедрение аналитических отчетов.
->>>>>>> 89ba85b6
 
 ---
 ### **18. Интеграция с облачными сервисами**
